[
  {
    "title": "Agustinus Nathaniel",
    "link": "https://sznm.dev",
    "category": "personal",
    "imageURL": "https://og.sznm.dev/api/generate?heading=sozonome&text=https://sznm.dev"
  },
  {
    "title": "Ilya Mikailov (CodeChips)",
    "link": "https://codechips.me",
    "category": "personal",
    "imageURL": "https://codechips.me/assets/images/im.png"
  },
  {
    "title": "Rasmus Andersson",
    "link": "https://rsms.me/",
    "category": "personal",
    "imageURL": "https://og.barelyhuman.xyz/generate?fontSize=14&backgroundColor=%23121212&title=Rasmus Andersson&fontSizeTwo=8&color=%23efefef"
  },
  {
    "title": "ADXY (Adarsh Bhadauria)",
    "link": "https://beta.adxy.dev",
    "category": "personal",
    "imageURL": "https://beta.adxy.dev/images/og-banner.jpg"
  },
  {
    "title": "Paco Coursey",
    "link": "https://paco.me/",
    "category": "personal",
    "imageURL": "https://paco.me/twitter-sm.png"
  },
  {
    "title": "Jesse Li",
    "link": "https://blog.jse.li",
    "category": "personal",
    "imageURL": "https://og.barelyhuman.xyz/generate?fontSize=14&backgroundColor=%23121212&title=Jesse Li&fontSizeTwo=8&color=%23efefef"
  },
  {
    "title": "Tom Lienard",
    "link": "https://tom.lnrd.fr",
    "category": "personal",
    "imageURL": "https://og.barelyhuman.xyz/generate?fontSize=14&backgroundColor=%23121212&title=Tom Lienard&fontSizeTwo=8&color=%23efefef"
  },
  {
    "title": "Carl Barenbrug",
    "link": "https://carlbarenbrug.com",
    "category": "personal",
    "imageURL": "https://og.barelyhuman.xyz/generate?fontSize=14&backgroundColor=%23121212&title=Carl Barenbrug&fontSizeTwo=8&color=%23efefef"
  },
  {
    "title": "Tim Ritter",
    "link": "https://www.tim-ritter.com",
    "category": "personal",
    "imageURL": "https://33fa1ur95-gz9749ghy-coyenn.vercel.app/og-image.png"
  },
  {
    "title": "Mitul Shah",
    "link": "https://mitul.ca",
    "category": "personal",
    "imageURL": "https://mitul-d0rag4z94-mitulshah.vercel.app/og.png"
  },
  {
    "title": "Billy Sweeney",
    "link": "https://billysweeney.com",
    "category": "personal",
    "imageURL": "https://billysweeney.com/assets/app/sharing-image-2400x2400.png"
  },
  {
    "title": "Chester How",
    "link": "https://chester.how",
    "category": "personal",
    "imageURL": "https://garden-ctxwoaw5d-chesterhow.vercel.app/og.png"
  },
  {
    "title": "Michael Andreuzza",
    "link": "https://michaelandreuzza.com",
    "category": "personal",
    "imageURL": "https://og.barelyhuman.xyz/generate?fontSize=14&backgroundColor=%23121212&title=Michael Andreuzza&fontSizeTwo=8&color=%23efefef"
  },
  {
    "title": "Studio Voila",
    "link": "https://studiovoila.com",
    "category": "company",
    "imageURL": "https://og.barelyhuman.xyz/generate?fontSize=14&backgroundColor=%23121212&title=Studio Voila&fontSizeTwo=8&color=%23efefef"
  },
  {
    "title": "Linus Rogge",
    "link": "https://linusrogge.com",
    "category": "personal",
    "imageURL": "https://linusrogge.com/og.png"
  },
  {
    "title": "goods.wtf",
    "link": "https://goods.wtf",
    "category": "company",
    "imageURL": "https://og.barelyhuman.xyz/generate?fontSize=14&backgroundColor=%23121212&title=goods.wtf&fontSizeTwo=8&color=%23efefef"
  },
  {
    "title": "Emil Kowalski",
    "link": "https://emilkowal.ski",
    "category": "personal",
    "imageURL": "https://new-emilkowalski.vercel.app/opengraph-image.png?96a209ac09de61e0"
  },
  {
    "title": "Compound Planning",
    "link": "https://compoundplanning.com",
    "category": "company",
    "imageURL": "https://compoundplanning.com/images/og/new-home.jpg"
  },
  {
    "title": "Significa",
    "link": "https://significa.co/projects",
    "category": "company",
    "imageURL": "https://a.storyblok.com/f/198185/2400x1260/6b78225295/projects.png/m/1200x630/"
  },
  {
    "title": "Julien Thibeaut",
    "link": "https://www.julienthibeaut.xyz",
    "category": "personal",
    "imageURL": "https://www.julienthibeaut.xyz/meta.jpg"
  },
  {
    "title": "Manuel Moreale (personal)",
    "link": "https://manuelmoreale.dev/",
    "category": "personal",
    "imageURL": "https://og.barelyhuman.xyz/generate?fontSize=14&backgroundColor=%23121212&title=Manuel Moreale (personal)&fontSizeTwo=8&color=%23efefef"
  },
  {
    "title": "Manuel Moreale (Blog)",
    "link": "https://manuelmoreale.com/",
    "category": "blog",
    "imageURL": "https://og.barelyhuman.xyz/generate?fontSize=14&backgroundColor=%23121212&title=Manuel Moreale (Blog)&fontSizeTwo=8&color=%23efefef"
  },
  {
    "title": "Mellow",
    "link": "https://mellow.dev",
    "category": "blog",
    "imageURL": "https://og.barelyhuman.xyz/generate?fontSize=14&backgroundColor=%23121212&title=Mellow&fontSizeTwo=8&color=%23efefef"
  },
  {
    "title": "Jointaste.de",
    "link": "https://www.jointaste.de/",
    "category": "company",
    "imageURL": "https://og.barelyhuman.xyz/generate?fontSize=14&backgroundColor=%23121212&title=Jointaste.de&fontSizeTwo=8&color=%23efefef"
  },
  {
    "title": "Kevin Dukkon",
    "link": "https://www.kevdu.co/",
    "category": "personal",
    "imageURL": "https://framerusercontent.com/images/nA9D0M96B1XRWsNTolESkPDEF5U.png"
  },
  {
    "title": "Positive Intelligence",
    "link": "https://www.positiveintelligence.com/",
    "category": "company",
    "imageURL": "https://og.barelyhuman.xyz/generate?fontSize=14&backgroundColor=%23121212&title=Positive Intelligence&fontSizeTwo=8&color=%23efefef"
  },
  {
    "title": "New Computer",
    "link": "https://new.computer/",
    "category": "company",
    "imageURL": "https://dot-landing-bl18b381i-foobarbaz-inc.vercel.app/opengraph-image.png?c8e49391b4bd4b41"
  },
  {
    "title": "kwon",
    "link": "https://kwon.nyc/",
    "category": "personal",
    "imageURL": "https://og.barelyhuman.xyz/generate?fontSize=14&backgroundColor=%23121212&title=kwon&fontSizeTwo=8&color=%23efefef"
  },
  {
    "title": "Craig Mod",
    "link": "https://craigmod.com/",
    "category": "personal",
    "imageURL": "https://craigmod.com/images/craigmod-homepage-image.jpg"
  },
  {
    "title": "PJ Onori's blog",
    "link": "https://pjonori.blog",
    "category": "blog",
    "imageURL": "https://og.barelyhuman.xyz/generate?fontSize=14&backgroundColor=%23121212&title=PJ Onori's blog&fontSizeTwo=8&color=%23efefef"
  },
  {
    "title": "Brian Koberlein",
    "link": "https://briankoberlein.com",
    "category": "personal",
    "imageURL": "https://og.barelyhuman.xyz/generate?fontSize=14&backgroundColor=%23121212&title=Brian Koberlein&fontSizeTwo=8&color=%23efefef"
  },
  {
    "title": "I Need More Coffee (Sohal Sudheer)",
    "link": "https://ineedmore.coffee",
    "category": "blog",
    "imageURL": "https://og.barelyhuman.xyz/generate?fontSize=14&backgroundColor=%23121212&title=I Need More Coffee (Sohal Sudheer)&fontSizeTwo=8&color=%23efefef"
  },
  {
    "title": "mnmlist·me",
    "link": "https://mnmlist.me",
    "category": "personal",
    "imageURL": "https://og.barelyhuman.xyz/generate?fontSize=14&backgroundColor=%23121212&title=mnmlist·me&fontSizeTwo=8&color=%23efefef"
  },
  {
    "title": "Notes by Rodrigo Ghedin",
    "link": "https://notes.ghed.in",
    "category": "blog",
    "imageURL": "https://og.barelyhuman.xyz/generate?fontSize=14&backgroundColor=%23121212&title=Notes by Rodrigo Ghedin&fontSizeTwo=8&color=%23efefef"
  },
  {
    "title": "Kunall Banerjee",
    "link": "https://kimchiii.space",
    "category": "personal",
    "imageURL": "https://kimchiii.space/default-og.png"
  },
  {
    "title": "Chris Collins",
    "link": "https://www.scottishstoater.com",
    "category": "personal",
    "imageURL": "https://www.scottishstoater.com/static/opengraph-default.jpg"
  },
  {
    "title": "575 life in haiku",
    "link": "https://575.life",
    "category": "personal",
    "imageURL": "https://og.barelyhuman.xyz/generate?fontSize=14&backgroundColor=%23121212&title=575 life in haiku&fontSizeTwo=8&color=%23efefef"
  },
  {
    "title": "David William Baum",
    "link": "https://www.davidwilliambaum.com",
    "category": "personal",
    "imageURL": "https://images.prismic.io/dwb23/3e7f8cf2-38a4-4e48-815b-ec359f3ebd0f_dwb.jpg?auto=compress,format"
  },
  {
    "title": "Steph Ango",
    "link": "https://stephango.com",
    "category": "blog",
    "imageURL": "https://stephango.com/assets/card.png"
  },
  {
    "title": "Hundred Rabbits",
    "link": "https://100r.co",
    "category": "company",
    "imageURL": "https://100r.co/media/services/icon.jpg"
  },
  {
    "title": "Icyphox",
    "link": "https://icyphox.sh/",
    "category": "personal",
    "imageURL": "https://og.barelyhuman.xyz/generate?fontSize=14&backgroundColor=%23121212&title=Icyphox&fontSizeTwo=8&color=%23efefef"
  },
  {
    "title": "Nerdy Pepper",
    "link": "http://peppe.rs/",
    "category": "blog",
    "imageURL": "https://og.barelyhuman.xyz/generate?fontSize=14&backgroundColor=%23121212&title=Nerdy Pepper&fontSizeTwo=8&color=%23efefef"
  },
  {
    "title": "Open Purpose",
    "link": "https://openpurpose.com",
    "category": "company",
    "imageURL": "https://framerusercontent.com/images/drjUty2QRXhm65vambSQexefAvg.png"
  },
  {
    "title": "Alex Kondov",
    "link": "https://alexkondov.com",
    "category": "blog",
    "imageURL": "https://alexkondov.com/static/b6eddd8c6ec0677ad78e762842b40ad2/bc8e0/cover.png"
  },
  {
    "title": "Andy Bell",
    "link": "https://andy-bell.co.uk",
    "category": "personal",
    "imageURL": "https://og.barelyhuman.xyz/generate?fontSize=14&backgroundColor=%23121212&title=Andy Bell&fontSizeTwo=8&color=%23efefef"
  },
  {
    "title": "Backend Cafe",
    "link": "https://backend.cafe/",
    "category": "blog",
    "imageURL": "https://hashnode.com/utility/r?url=https%3A%2F%2Fcdn.hashnode.com%2Fres%2Fhashnode%2Fimage%2Fupload%2Fv1634415927066%2FIaO_pzvse.png%3Fw%3D800%26h%3D420%26fit%3Dcrop%26crop%3Dentropy%26auto%3Dcompress%2Cformat%26format%3Dwebp"
  },
  {
    "title": "Carlos Becker",
    "link": "https://carlosbecker.com",
    "category": "personal",
    "imageURL": "https://carlosbecker.com/carlos-and-bash.png"
  },
  {
    "title": "Josh Bleecher Snyder",
    "link": "https://commaok.xyz",
    "category": "personal",
    "imageURL": "https://og.barelyhuman.xyz/generate?fontSize=14&backgroundColor=%23121212&title=Josh Bleecher Snyder&fontSizeTwo=8&color=%23efefef"
  },
  {
    "title": "Ty Hopp",
    "link": "https://tyhopp.com/",
    "category": "blog",
    "imageURL": "https://tyhopp.com/meta/open-graph.jpg"
  },
  {
    "title": "FlameyFox",
    "link": "https://flameyfox.com/",
    "category": "personal",
    "imageURL": "https://og.barelyhuman.xyz/generate?fontSize=14&backgroundColor=%23121212&title=FlameyFox&fontSizeTwo=8&color=%23efefef"
  },
  {
    "title": "Omar Aziz",
    "link": "https://omaraziz.dev/",
    "category": "personal",
    "imageURL": "https://og.barelyhuman.xyz/generate?fontSize=14&backgroundColor=%23121212&title=Omar Aziz&fontSizeTwo=8&color=%23efefef"
  },
  {
    "title": "Shubham Kumar Anand",
    "link": "https://imskanand.vercel.app/",
    "category": "personal",
    "imageURL": "https://i.postimg.cc/gjcBCb9D/og-image.png"
  },
  {
    "title": "Udara",
    "link": "https://udara.io",
    "category": "personal",
    "imageURL": "https://udaraio-shader-og.vercel.app/api/uio?title=Udara+Jay&tag=Index&year=NaN"
  },
  {
    "title": "Jenna Smith",
    "link": "https://jjenzz.com",
    "category": "blog",
    "imageURL": "https://og.barelyhuman.xyz/generate?fontSize=14&backgroundColor=%23121212&title=Jenna Smith&fontSizeTwo=8&color=%23efefef"
  },
  {
    "title": "Maggie Appleton",
    "link": "https://maggieappleton.com",
    "category": "personal",
    "imageURL": "https://og.barelyhuman.xyz/generate?fontSize=14&backgroundColor=%23121212&title=Maggie Appleton&fontSizeTwo=8&color=%23efefef"
  },
  {
    "title": "Robbie Wagner",
    "link": "https://robbiethewagner.dev",
    "category": "personal",
    "imageURL": "https://og.barelyhuman.xyz/generate?fontSize=14&backgroundColor=%23121212&title=Robbie Wagner&fontSizeTwo=8&color=%23efefef"
  },
  {
    "title": "Igor Bedesqui",
    "link": "https://bedes.qui.gg",
    "category": "personal",
    "imageURL": "https://www.igorbedesqui.com/api/og?text=*Crafting%20web%20experiences*/n*with%20care*.%20*Exploring%20design*,/n*UX*,%20and%20*interactivity*."
  },
  {
    "title": "LiveBlocks",
    "link": "https://liveblocks.io",
    "category": "company",
    "imageURL": "https://liveblocks.io/images/social-images/social-image.png"
  },
  {
    "title": "Are.na",
    "link": "https://www.are.na",
    "category": "company",
    "imageURL": "https://og.barelyhuman.xyz/generate?fontSize=14&backgroundColor=%23121212&title=Are.na&fontSizeTwo=8&color=%23efefef"
  },
  {
    "title": "Dhruv Suthar",
    "link": "https://dhrv.pw/",
    "category": "personal",
    "imageURL": "https://dhrv.pw/opengraph-image.png?63a7222cb0de2734"
  },
  {
    "title": "Pierluigi Fittipaldi",
    "link": "https://pierluigifittipaldi.com",
    "category": "personal",
    "imageURL": "https://pierluigifittipaldi.com/assets/twitter.png"
  },
  {
    "title": "Bartosz Jarocki",
    "link": "https://jarocki.me/",
    "category": "personal",
    "imageURL": "https://jarocki.me/api/og?title=Bartosz%20Jarocki&description=A%20passionate%20software%20engineer%20with%20an%20eye%20for%20details%20based%20in%20Wroc%C5%82aw,%20Poland."
  },
  {
    "title": "Ben Smith",
    "link": "https://bensmith.sh",
    "category": "personal",
    "imageURL": "https://og.barelyhuman.xyz/generate?fontSize=14&backgroundColor=%23121212&title=Ben Smith&fontSizeTwo=8&color=%23efefef"
  },
  {
    "title": "Onur Şuyalçınkaya",
    "link": "https://onur.dev",
    "category": "personal",
    "imageURL": "https://onur.dev/opengraph-image?9d66e7b6e45bf075"
  },
  {
    "title": "Ahmed Elsakaan",
    "link": "https://www.elsakaan.dev",
    "category": "personal",
    "imageURL": "https://og.barelyhuman.xyz/generate?fontSize=14&backgroundColor=%23121212&title=Ahmed Elsakaan&fontSizeTwo=8&color=%23efefef"
  },
  {
    "title": "Aya",
    "link": "https://fasaya.id",
    "category": "personal",
    "imageURL": "https://og.barelyhuman.xyz/generate?fontSize=14&backgroundColor=%23121212&title=Aya&fontSizeTwo=8&color=%23efefef"
  },
  {
<<<<<<< HEAD
  "title": "The Architecture of Silence",
  "link": "https://architectureofsilence.com",
=======
  "title": "47nil",
  "link": "https://47nil.com",
>>>>>>> e7a8b7a6
  "category": "personal"
  }
]<|MERGE_RESOLUTION|>--- conflicted
+++ resolved
@@ -396,13 +396,13 @@
     "imageURL": "https://og.barelyhuman.xyz/generate?fontSize=14&backgroundColor=%23121212&title=Aya&fontSizeTwo=8&color=%23efefef"
   },
   {
-<<<<<<< HEAD
   "title": "The Architecture of Silence",
   "link": "https://architectureofsilence.com",
-=======
+   "category": "personal"
+  },
+  {
   "title": "47nil",
   "link": "https://47nil.com",
->>>>>>> e7a8b7a6
   "category": "personal"
   }
 ]