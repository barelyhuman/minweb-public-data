--- conflicted
+++ resolved
@@ -1434,16 +1434,11 @@
       "type": "png"
     },
     "imageURL": "https://framerusercontent.com/assets/r65ONScZdmEzc6yhSUhUrOd8DQ.png",
-    "addedOn": "2024-09-26T09:27:36.889Z",
-<<<<<<< HEAD
-    "backgroundColor": "rgb(254.24590163934425,254.25409836065575,254.27459016393442)"
+    "addedOn": "2024-09-26T09:27:36.889Z"
   },
   {
     "title": "Ephraim Duncan",
     "link": "https://duncan.land/",
-    "category": "personal",
-=======
-    "backgroundColor": "rgb(254.07604017216642,254.13199426111908,254.2051649928264)"
->>>>>>> e6cc65b6
+    "category": "personal"
   }
 ]